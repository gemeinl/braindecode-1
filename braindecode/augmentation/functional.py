# Authors: Cédric Rommel <cpe.rommel@gmail.com>
#
# License: BSD (3-clause)

from numbers import Real

import numpy as np
from scipy.interpolate import Rbf
from sklearn.utils import check_random_state
import torch
from torch.fft import fft, ifft
from torch.nn.functional import pad, one_hot
from mne.filter import notch_filter


def identity(X, y):
    """Identity operation.

    Parameters
    ----------
    X : torch.Tensor
        EEG input example or batch.
    y : torch.Tensor
        EEG labels for the example or batch.

    Returns
    -------
    torch.Tensor
        Transformed inputs.
    torch.Tensor
        Transformed labels.
    """
    return X, y


def time_reverse(X, y):
    """Flip the time axis of each input.

    Parameters
    ----------
    X : torch.Tensor
        EEG input example or batch.
    y : torch.Tensor
        EEG labels for the example or batch.

    Returns
    -------
    torch.Tensor
        Transformed inputs.
    torch.Tensor
        Transformed labels.
    """
    return torch.flip(X, [-1]), y


def sign_flip(X, y):
    """Flip the sign axis of each input.

    Parameters
    ----------
    X : torch.Tensor
        EEG input example or batch.
    y : torch.Tensor
        EEG labels for the example or batch.

    Returns
    -------
    torch.Tensor
        Transformed inputs.
    torch.Tensor
        Transformed labels.
    """
    return -X, y


def _new_random_fft_phase_odd(n, device, random_state):
    rng = check_random_state(random_state)
    random_phase = torch.from_numpy(
        2j * np.pi * rng.random((n - 1) // 2)
    ).to(device)
    return torch.cat([
        torch.as_tensor([0.0], device=device),
        random_phase,
        -torch.flip(random_phase, [-1])
    ])


def _new_random_fft_phase_even(n, device, random_state):
    rng = check_random_state(random_state)
    random_phase = torch.from_numpy(
        2j * np.pi * rng.random(n // 2 - 1)
    ).to(device)
    return torch.cat([
        torch.as_tensor([0.0], device=device),
        random_phase,
        torch.as_tensor([0.0], device=device),
        -torch.flip(random_phase, [-1])
    ])


_new_random_fft_phase = {
    0: _new_random_fft_phase_even,
    1: _new_random_fft_phase_odd
}


def _ft_surrogate(x=None, f=None, eps=1, random_state=None):
    """FT surrogate augmentation of a single EEG channel, as proposed in [1]_.

    Function copied from https://github.com/cliffordlab/sleep-convolutions-tf
    and modified.

    MIT License

    Copyright (c) 2018 Clifford Lab

    Permission is hereby granted, free of charge, to any person obtaining a
    copy of this software and associated documentation files (the "Software"),
    to deal in the Software without restriction, including without limitation
    the rights to use, copy, modify, merge, publish, distribute, sublicense,
    and/or sell copies of the Software, and to permit persons to whom the
    Software is furnished to do so, subject to the following conditions:

    The above copyright notice and this permission notice shall be included in
    all copies or substantial portions of the Software.

    THE SOFTWARE IS PROVIDED "AS IS", WITHOUT WARRANTY OF ANY KIND, EXPRESS OR
    IMPLIED, INCLUDING BUT NOT LIMITED TO THE WARRANTIES OF MERCHANTABILITY,
    FITNESS FOR A PARTICULAR PURPOSE AND NONINFRINGEMENT. IN NO EVENT SHALL THE
    AUTHORS OR COPYRIGHT HOLDERS BE LIABLE FOR ANY CLAIM, DAMAGES OR OTHER
    LIABILITY, WHETHER IN AN ACTION OF CONTRACT, TORT OR OTHERWISE, ARISING
    FROM, OUT OF OR IN CONNECTION WITH THE SOFTWARE OR THE USE OR OTHER
    DEALINGS IN THE SOFTWARE.

    Parameters
    ----------
    x: torch.tensor, optional
        Single EEG channel signal in time space. Should not be passed if f is
        given. Defaults to None.
    f: torch.tensor, optional
        Fourier spectrum of a single EEG channel signal. Should not be passed
        if x is given. Defaults to None.
    eps: float, optional
        Float between 0 and 1 setting the range over which the phase
        pertubation is uniformly sampled: [0, `eps` * 2 * `pi`]. Defaults to 1.
    random_state: int | numpy.random.Generator, optional
        By default None.

    References
    ----------
    .. [1] Schwabedal, J. T., Snyder, J. C., Cakmak, A., Nemati, S., &
       Clifford, G. D. (2018). Addressing Class Imbalance in Classification
       Problems of Noisy Signals by using Fourier Transform Surrogates. arXiv
       preprint arXiv:1806.08675.
    """
    assert isinstance(
        eps,
        (Real, torch.FloatTensor, torch.cuda.FloatTensor)
    ) and 0 <= eps <= 1, f"eps must be a float beween 0 and 1. Got {eps}."
    if f is None:
        assert x is not None, 'Neither x nor f provided.'
        f = fft(x.double(), dim=-1)
        device = x.device
    else:
        device = f.device
    n = f.shape[-1]
    random_phase = _new_random_fft_phase[n % 2](
        n,
        device=device,
        random_state=random_state
    )
    f_shifted = f * torch.exp(eps * random_phase)
    shifted = ifft(f_shifted, dim=-1)
    return shifted.real.float()


def ft_surrogate(X, y, magnitude, random_state=None):
    """FT surrogate augmentation of a single EEG channel, as proposed in [1]_.

    Function copied from https://github.com/cliffordlab/sleep-convolutions-tf
    and modified.

    Parameters
    ----------
    X : torch.Tensor
        EEG input example or batch.
    y : torch.Tensor
        EEG labels for the example or batch.
    magnitude: float
        Float between 0 and 1 setting the range over which the phase
        pertubation is uniformly sampled: [0, `magnitude` * 2 * `pi`].
    random_state: int | numpy.random.Generator, optional
        Used to draw the phase perturbation. Defaults to None.

    Returns
    -------
    torch.Tensor
        Transformed inputs.
    torch.Tensor
        Transformed labels.

    References
    ----------
    .. [1] Schwabedal, J. T., Snyder, J. C., Cakmak, A., Nemati, S., &
       Clifford, G. D. (2018). Addressing Class Imbalance in Classification
       Problems of Noisy Signals by using Fourier Transform Surrogates. arXiv
       preprint arXiv:1806.08675.
    """
    if magnitude == 0:
        return X, y
    transformed_X = _ft_surrogate(
        x=X,
        eps=magnitude,
        random_state=random_state
    )
    return transformed_X, y


def _pick_channels_randomly(X, p_pick, random_state):
    rng = check_random_state(random_state)
    batch_size, n_channels, _ = X.shape
    # allows to use the same RNG
    unif_samples = torch.as_tensor(
        rng.uniform(0, 1, size=(batch_size, n_channels)),
        dtype=torch.float,
        device=X.device,
    )
    # equivalent to a 0s and 1s mask
    return torch.sigmoid(1000*(unif_samples - p_pick)).to(X.device)


def channels_dropout(X, y, p_drop, random_state=None):
    """Randomly set channels to flat signal.

    Part of the CMSAugment policy proposed in [1]_

    Parameters
    ----------
    X : torch.Tensor
        EEG input example or batch.
    y : torch.Tensor
        EEG labels for the example or batch.
    p_drop : float
        Float between 0 and 1 setting the probability of dropping each channel.
    random_state : int | numpy.random.Generator, optional
        Seed to be used to instantiate numpy random number generator instance.
        Defaults to None.

    Returns
    -------
    torch.Tensor
        Transformed inputs.
    torch.Tensor
        Transformed labels.

    References
    ----------
    .. [1] Saeed, A., Grangier, D., Pietquin, O., & Zeghidour, N. (2020).
       Learning from Heterogeneous EEG Signals with Differentiable Channel
       Reordering. arXiv preprint arXiv:2010.13694.
    """
    if p_drop == 0:
        return X, y
    mask = _pick_channels_randomly(X, p_drop, random_state=random_state)
    return X * mask.unsqueeze(-1), y


def _make_permutation_matrix(X, mask, random_state):
    rng = check_random_state(random_state)
    batch_size, n_channels, _ = X.shape
    hard_mask = mask.round()
    batch_permutations = torch.empty(
        batch_size, n_channels, n_channels, device=X.device
    )
    for b, mask in enumerate(hard_mask):
        channels_to_shuffle = torch.arange(n_channels)
        channels_to_shuffle = channels_to_shuffle[mask.bool()]
        channels_permutation = np.arange(n_channels)
        channels_permutation[channels_to_shuffle] = rng.permutation(
            channels_to_shuffle
        )
        channels_permutation = torch.as_tensor(
            channels_permutation, dtype=torch.int64, device=X.device
        )
        batch_permutations[b, ...] = one_hot(channels_permutation)
    return batch_permutations


def channels_shuffle(X, y, p_shuffle, random_state=None):
    """Randomly shuffle channels in EEG data matrix.

    Part of the CMSAugment policy proposed in [1]_

    Parameters
    ----------
    X : torch.Tensor
        EEG input example or batch.
    y : torch.Tensor
        EEG labels for the example or batch.
    p_shuffle: float | None
        Float between 0 and 1 setting the probability of including the channel
        in the set of permutted channels.
    random_state: int | numpy.random.Generator, optional
        Seed to be used to instantiate numpy random number generator instance.
        Used to sample which channels to shuffle and to carry the shuffle.
        Defaults to None.

    Returns
    -------
    torch.Tensor
        Transformed inputs.
    torch.Tensor
        Transformed labels.

    References
    ----------
    .. [1] Saeed, A., Grangier, D., Pietquin, O., & Zeghidour, N. (2020).
       Learning from Heterogeneous EEG Signals with Differentiable Channel
       Reordering. arXiv preprint arXiv:2010.13694.
    """
    if p_shuffle == 0:
        return X, y
    mask = _pick_channels_randomly(X, 1 - p_shuffle, random_state)
    batch_permutations = _make_permutation_matrix(X, mask, random_state)
    return torch.matmul(batch_permutations, X), y


def gaussian_noise(X, y, std, random_state=None):
    """Randomly add white Gaussian noise to all channels.

    Suggested e.g. in [1]_, [2]_ and [3]_

    Parameters
    ----------
    X : torch.Tensor
        EEG input example or batch.
    y : torch.Tensor
        EEG labels for the example or batch.
    std : float
        Standard deviation to use for the additive noise.
    random_state: int | numpy.random.Generator, optional
        Seed to be used to instantiate numpy random number generator instance.
        Defaults to None.

    Returns
    -------
    torch.Tensor
        Transformed inputs.
    torch.Tensor
        Transformed labels.

    References
    ----------
    .. [1] Wang, F., Zhong, S. H., Peng, J., Jiang, J., & Liu, Y. (2018). Data
       augmentation for eeg-based emotion recognition with deep convolutional
       neural networks. In International Conference on Multimedia Modeling
       (pp. 82-93).
    .. [2] Cheng, J. Y., Goh, H., Dogrusoz, K., Tuzel, O., & Azemi, E. (2020).
       Subject-aware contrastive learning for biosignals. arXiv preprint
       arXiv:2007.04871.
    .. [3] Mohsenvand, M. N., Izadi, M. R., & Maes, P. (2020). Contrastive
       Representation Learning for Electroencephalogram Classification. In
       Machine Learning for Health (pp. 238-253). PMLR.
    """
    rng = check_random_state(random_state)
    noise = torch.from_numpy(
        rng.normal(
            loc=np.zeros(X.shape),
            scale=1
        )
    ).float().to(X.device) * std
    transformed_X = X + noise
    return transformed_X, y


def channels_permute(X, y, permutation):
    """Permute EEG channels according to fixed permutation matrix.

    Suggested e.g. in [1]_

    Parameters
    ----------
    X : torch.Tensor
        EEG input example or batch.
    y : torch.Tensor
        EEG labels for the example or batch.
    permutation : list
        List of integers defining the new channels order.

    Returns
    -------
    torch.Tensor
        Transformed inputs.
    torch.Tensor
        Transformed labels.

    References
    ----------
    .. [1] Deiss, O., Biswal, S., Jin, J., Sun, H., Westover, M. B., & Sun, J.
       (2018). HAMLET: interpretable human and machine co-learning technique.
       arXiv preprint arXiv:1803.09702.
    """
    return X[..., permutation, :], y


def smooth_time_mask(X, y, mask_start_per_sample, mask_len_samples):
    """Smoothly replace a contiguous part of all channels by zeros.

    Originally proposed in [1]_ and [2]_

    Parameters
    ----------
    X : torch.Tensor
        EEG input example or batch.
    y : torch.Tensor
        EEG labels for the example or batch.
    mask_start_per_sample : torch.tensor
        Tensor of integers containing the position (in last dimension) where to
        start masking the signal. Should have the same size as the first
        dimension of X (i.e. one start position per example in the batch).
    mask_len_samples : int
        Number of consecutive samples to zero out.

    Returns
    -------
    torch.Tensor
        Transformed inputs.
    torch.Tensor
        Transformed labels.

    References
    ----------
    .. [1] Cheng, J. Y., Goh, H., Dogrusoz, K., Tuzel, O., & Azemi, E. (2020).
       Subject-aware contrastive learning for biosignals. arXiv preprint
       arXiv:2007.04871.
    .. [2] Mohsenvand, M. N., Izadi, M. R., & Maes, P. (2020). Contrastive
       Representation Learning for Electroencephalogram Classification. In
       Machine Learning for Health (pp. 238-253). PMLR.
    """
    if mask_len_samples == 0:
        return X, y
    batch_size, n_channels, seq_len = X.shape
    t = torch.arange(seq_len, device=X.device).float()
    t = t.repeat(batch_size, n_channels, 1)
    mask_start_per_sample = mask_start_per_sample.view(-1, 1, 1)
    s = 1000 * 10**-np.log10(seq_len)
    mask = 2 - (
        torch.sigmoid(s * (t - mask_start_per_sample)) +
        torch.sigmoid(s * -(t - mask_start_per_sample - mask_len_samples))
    ).float().to(X.device)
    return X * mask, y


def bandstop_filter(X, y, sfreq, bandwidth, freqs_to_notch):
    """Apply a band-stop filter with desired bandwidth at the desired frequency
    position.

    Suggested e.g. in [1]_ and [2]_

    Parameters
    ----------
    X : torch.Tensor
        EEG input example or batch.
    y : torch.Tensor
        EEG labels for the example or batch.
    sfreq : float
        Sampling frequency of the signals to be filtered.
    bandwidth : float
        Bandwidth of the filter, i.e. distance between the low and high cut
        frequencies.
    freqs_to_notch : array-like | None
        Array of floats of size ``(batch_size,)`` containing the center of the
        frequency band to filter out for each sample in the batch. Frequencies
        should be greater than ``bandwidth/2 + transition`` and lower than
        ``sfreq/2 - bandwidth/2 - transition`` (where ``transition = 1 Hz``).

    Returns
    -------
    torch.Tensor
        Transformed inputs.
    torch.Tensor
        Transformed labels.

    References
    ----------
    .. [1] Cheng, J. Y., Goh, H., Dogrusoz, K., Tuzel, O., & Azemi, E. (2020).
       Subject-aware contrastive learning for biosignals. arXiv preprint
       arXiv:2007.04871.
    .. [2] Mohsenvand, M. N., Izadi, M. R., & Maes, P. (2020). Contrastive
       Representation Learning for Electroencephalogram Classification. In
       Machine Learning for Health (pp. 238-253). PMLR.
    """
    if bandwidth == 0:
        return X, y
    transformed_X = X.clone()
    for c, (sample, notched_freq) in enumerate(
            zip(transformed_X, freqs_to_notch)):
        sample = sample.cpu().numpy().astype(np.float64)
        transformed_X[c] = torch.as_tensor(notch_filter(
            sample,
            Fs=sfreq,
            freqs=notched_freq,
            method='fir',
            notch_widths=bandwidth,
            verbose=False
        ))
    return transformed_X, y


def _hilbert_transform(x):
    if torch.is_complex(x):
        raise ValueError("x must be real.")

    N = x.shape[-1]
    f = fft(x, N, dim=-1)
    h = torch.zeros_like(f)
    if N % 2 == 0:
        h[..., 0] = h[..., N // 2] = 1
        h[..., 1:N // 2] = 2
    else:
        h[..., 0] = 1
        h[..., 1:(N + 1) // 2] = 2

    return ifft(f * h, dim=-1)


def _nextpow2(n):
    """Return the first integer N such that 2**N >= abs(n)."""
    return int(np.ceil(np.log2(np.abs(n))))


def _frequency_shift(X, fs, f_shift):
    """
    Shift the specified signal by the specified frequency.

    See https://gist.github.com/lebedov/4428122
    """
    # Pad the signal with zeros to prevent the FFT invoked by the transform
    # from slowing down the computation:
    n_channels, N_orig = X.shape[-2:]
    N_padded = 2 ** _nextpow2(N_orig)
    t = torch.arange(N_padded, device=X.device) / fs
    padded = pad(X, (0, N_padded - N_orig))
    analytical = _hilbert_transform(padded)
    if isinstance(f_shift, (float, int, np.ndarray, list)):
        f_shift = torch.as_tensor(f_shift).float()
    reshaped_f_shift = f_shift.repeat(
        N_padded, n_channels, 1).T
    shifted = analytical * torch.exp(2j * np.pi * reshaped_f_shift * t)
    return shifted[..., :N_orig].real.float()


def frequency_shift(X, y, delta_freq, sfreq):
    """Adds a shift in the frequency domain to all channels.

    Note that here, the shift is the same for all channels of a single example.

    Parameters
    ----------
    X : torch.Tensor
        EEG input example or batch.
    y : torch.Tensor
        EEG labels for the example or batch.
    delta_freq : float
        The amplitude of the frequency shift (in Hz).
    sfreq : float
        Sampling frequency of the signals to be transformed.

    Returns
    -------
    torch.Tensor
        Transformed inputs.
    torch.Tensor
        Transformed labels.
    """
    transformed_X = _frequency_shift(
        X=X,
        fs=sfreq,
        f_shift=delta_freq,
    )
    return transformed_X, y


def _torch_normalize_vectors(rr):
    """Normalize surface vertices."""
    new_rr = rr.clone()
    size = torch.linalg.norm(rr, axis=1)
    mask = (size > 0)
    new_rr[mask] = rr[mask] / size[mask].unsqueeze(-1)
    return new_rr


def _torch_legval(x, c, tensor=True):
    """
    Evaluate a Legendre series at points x.
    If `c` is of length `n + 1`, this function returns the value:
    .. math:: p(x) = c_0 * L_0(x) + c_1 * L_1(x) + ... + c_n * L_n(x)
    The parameter `x` is converted to an array only if it is a tuple or a
    list, otherwise it is treated as a scalar. In either case, either `x`
    or its elements must support multiplication and addition both with
    themselves and with the elements of `c`.
    If `c` is a 1-D array, then `p(x)` will have the same shape as `x`.  If
    `c` is multidimensional, then the shape of the result depends on the
    value of `tensor`. If `tensor` is true the shape will be c.shape[1:] +
    x.shape. If `tensor` is false the shape will be c.shape[1:]. Note that
    scalars have shape (,).
    Trailing zeros in the coefficients will be used in the evaluation, so
    they should be avoided if efficiency is a concern.

    Parameters
    ----------
    x : array_like, compatible object
        If `x` is a list or tuple, it is converted to an ndarray, otherwise
        it is left unchanged and treated as a scalar. In either case, `x`
        or its elements must support addition and multiplication with
        with themselves and with the elements of `c`.
    c : array_like
        Array of coefficients ordered so that the coefficients for terms of
        degree n are contained in c[n]. If `c` is multidimensional the
        remaining indices enumerate multiple polynomials. In the two
        dimensional case the coefficients may be thought of as stored in
        the columns of `c`.
    tensor : boolean, optional
        If True, the shape of the coefficient array is extended with ones
        on the right, one for each dimension of `x`. Scalars have dimension 0
        for this action. The result is that every column of coefficients in
        `c` is evaluated for every element of `x`. If False, `x` is broadcast
        over the columns of `c` for the evaluation.  This keyword is useful
        when `c` is multidimensional. The default value is True.
        .. versionadded:: 1.7.0

    Returns
    -------
    values : ndarray, algebra_like
        The shape of the return value is described above.

    See Also
    --------
    legval2d, leggrid2d, legval3d, leggrid3d

    Notes
    -----
    Code copied and modified from Numpy:
    https://github.com/numpy/numpy/blob/v1.20.0/numpy/polynomial/legendre.py#L835-L920

    Copyright (c) 2005-2021, NumPy Developers.
    All rights reserved.

    Redistribution and use in source and binary forms, with or without
    modification, are permitted provided that the following conditions are
    met:
        * Redistributions of source code must retain the above copyright
        notice, this list of conditions and the following disclaimer.
        * Redistributions in binary form must reproduce the above
        copyright notice, this list of conditions and the following
        disclaimer in the documentation and/or other materials provided
        with the distribution.
        * Neither the name of the NumPy Developers nor the names of any
        contributors may be used to endorse or promote products derived
        from this software without specific prior written permission.

    THIS SOFTWARE IS PROVIDED BY THE COPYRIGHT HOLDERS AND CONTRIBUTORS
    "AS IS" AND ANY EXPRESS OR IMPLIED WARRANTIES, INCLUDING, BUT NOT
    LIMITED TO, THE IMPLIED WARRANTIES OF MERCHANTABILITY AND FITNESS FOR
    A PARTICULAR PURPOSE ARE DISCLAIMED. IN NO EVENT SHALL THE COPYRIGHT
    OWNER OR CONTRIBUTORS BE LIABLE FOR ANY DIRECT, INDIRECT, INCIDENTAL,
    SPECIAL, EXEMPLARY, OR CONSEQUENTIAL DAMAGES (INCLUDING, BUT NOT
    LIMITED TO, PROCUREMENT OF SUBSTITUTE GOODS OR SERVICES; LOSS OF USE,
    DATA, OR PROFITS; OR BUSINESS INTERRUPTION) HOWEVER CAUSED AND ON ANY
    THEORY OF LIABILITY, WHETHER IN CONTRACT, STRICT LIABILITY, OR TORT
    (INCLUDING NEGLIGENCE OR OTHERWISE) ARISING IN ANY WAY OUT OF THE USE
    OF THIS SOFTWARE, EVEN IF ADVISED OF THE POSSIBILITY OF SUCH DAMAGE.
    """
    c = torch.as_tensor(c)
    c = c.double()
    if isinstance(x, (tuple, list)):
        x = torch.as_tensor(x)
    if isinstance(x, torch.Tensor) and tensor:
        c = c.view(c.shape + (1,)*x.ndim)

    c = c.to(x.device)

    if len(c) == 1:
        c0 = c[0]
        c1 = 0
    elif len(c) == 2:
        c0 = c[0]
        c1 = c[1]
    else:
        nd = len(c)
        c0 = c[-2]
        c1 = c[-1]
        for i in range(3, len(c) + 1):
            tmp = c0
            nd = nd - 1
            c0 = c[-i] - (c1*(nd - 1))/nd
            c1 = tmp + (c1*x*(2*nd - 1))/nd
    return c0 + c1*x


def _torch_calc_g(cosang, stiffness=4, n_legendre_terms=50):
    """Calculate spherical spline g function between points on a sphere.

    Parameters
    ----------
    cosang : array-like of float, shape(n_channels, n_channels)
        cosine of angles between pairs of points on a spherical surface. This
        is equivalent to the dot product of unit vectors.
    stiffness : float
        stiffness of the spline.
    n_legendre_terms : int
        number of Legendre terms to evaluate.

    Returns
    -------
    G : np.ndrarray of float, shape(n_channels, n_channels)
        The G matrix.

    Notes
    -----
    Code copied and modified from MNE-Python:
    https://github.com/mne-tools/mne-python/blob/bdaa1d460201a3bc3cec95b67fc2b8d31a933652/mne/channels/interpolation.py#L35

    Copyright © 2011-2019, authors of MNE-Python
    All rights reserved.

    Redistribution and use in source and binary forms, with or without
    modification, are permitted provided that the following conditions are met:
        * Redistributions of source code must retain the above copyright
        notice, this list of conditions and the following disclaimer.
        * Redistributions in binary form must reproduce the above copyright
        notice, this list of conditions and the following disclaimer in the
        documentation and/or other materials provided with the distribution.
        * Neither the name of the copyright holder nor the names of its
        contributors may be used to endorse or promote products derived from
        this software without specific prior written permission.

    THIS SOFTWARE IS PROVIDED BY THE COPYRIGHT HOLDERS AND CONTRIBUTORS "AS IS"
    AND ANY EXPRESS OR IMPLIED WARRANTIES, INCLUDING, BUT NOT LIMITED TO, THE
    IMPLIED WARRANTIES OF MERCHANTABILITY AND FITNESS FOR A PARTICULAR PURPOSE
    ARE DISCLAIMED. IN NO EVENT SHALL COPYRIGHT OWNER OR CONTRIBUTORS BE LIABLE
    FOR ANY DIRECT, INDIRECT, INCIDENTAL, SPECIAL, EXEMPLARY, OR CONSEQUENTIAL
    DAMAGES (INCLUDING, BUT NOT LIMITED TO, PROCUREMENT OF SUBSTITUTE GOODS OR
    SERVICES; LOSS OF USE, DATA, OR PROFITS; OR BUSINESS INTERRUPTION) HOWEVER
    CAUSED AND ON ANY THEORY OF LIABILITY, WHETHER IN CONTRACT, STRICT
    LIABILITY, OR TORT (INCLUDING NEGLIGENCE OR OTHERWISE) ARISING IN ANY WAY
    OUT OF THE USE OF THIS SOFTWARE, EVEN IF ADVISED OF THE POSSIBILITY OF SUCH
    DAMAGE.
    """
    factors = [(2 * n + 1) / (n ** stiffness * (n + 1) ** stiffness *
                              4 * np.pi)
               for n in range(1, n_legendre_terms + 1)]
    return _torch_legval(cosang, [0] + factors)


def _torch_make_interpolation_matrix(pos_from, pos_to, alpha=1e-5):
    """Compute interpolation matrix based on spherical splines.

    Implementation based on [1]_

    Parameters
    ----------
    pos_from : np.ndarray of float, shape(n_good_sensors, 3)
        The positions to interpoloate from.
    pos_to : np.ndarray of float, shape(n_bad_sensors, 3)
        The positions to interpoloate.
    alpha : float
        Regularization parameter. Defaults to 1e-5.

    Returns
    -------
    interpolation : np.ndarray of float, shape(len(pos_from), len(pos_to))
        The interpolation matrix that maps good signals to the location
        of bad signals.

    References
    ----------
    [1] Perrin, F., Pernier, J., Bertrand, O. and Echallier, JF. (1989).
        Spherical splines for scalp potential and current density mapping.
        Electroencephalography Clinical Neurophysiology, Feb; 72(2):184-7.

    Notes
    -----
    Code copied and modified from MNE-Python:
    https://github.com/mne-tools/mne-python/blob/bdaa1d460201a3bc3cec95b67fc2b8d31a933652/mne/channels/interpolation.py#L59

    Copyright © 2011-2019, authors of MNE-Python
    All rights reserved.

    Redistribution and use in source and binary forms, with or without
    modification, are permitted provided that the following conditions are met:
        * Redistributions of source code must retain the above copyright
        notice, this list of conditions and the following disclaimer.
        * Redistributions in binary form must reproduce the above copyright
        notice, this list of conditions and the following disclaimer in the
        documentation and/or other materials provided with the distribution.
        * Neither the name of the copyright holder nor the names of its
        contributors may be used to endorse or promote products derived from
        this software without specific prior written permission.

    THIS SOFTWARE IS PROVIDED BY THE COPYRIGHT HOLDERS AND CONTRIBUTORS "AS IS"
    AND ANY EXPRESS OR IMPLIED WARRANTIES, INCLUDING, BUT NOT LIMITED TO, THE
    IMPLIED WARRANTIES OF MERCHANTABILITY AND FITNESS FOR A PARTICULAR PURPOSE
    ARE DISCLAIMED. IN NO EVENT SHALL COPYRIGHT OWNER OR CONTRIBUTORS BE LIABLE
    FOR ANY DIRECT, INDIRECT, INCIDENTAL, SPECIAL, EXEMPLARY, OR CONSEQUENTIAL
    DAMAGES (INCLUDING, BUT NOT LIMITED TO, PROCUREMENT OF SUBSTITUTE GOODS OR
    SERVICES; LOSS OF USE, DATA, OR PROFITS; OR BUSINESS INTERRUPTION) HOWEVER
    CAUSED AND ON ANY THEORY OF LIABILITY, WHETHER IN CONTRACT, STRICT
    LIABILITY, OR TORT (INCLUDING NEGLIGENCE OR OTHERWISE) ARISING IN ANY WAY
    OUT OF THE USE OF THIS SOFTWARE, EVEN IF ADVISED OF THE POSSIBILITY OF SUCH
    DAMAGE.
    """
    pos_from = pos_from.clone()
    pos_to = pos_to.clone()
    n_from = pos_from.shape[0]
    n_to = pos_to.shape[0]

    # normalize sensor positions to sphere
    pos_from = _torch_normalize_vectors(pos_from)
    pos_to = _torch_normalize_vectors(pos_to)

    # cosine angles between source positions
    cosang_from = torch.matmul(pos_from, pos_from.T)
    cosang_to_from = torch.matmul(pos_to, pos_from.T)
    G_from = _torch_calc_g(cosang_from)
    G_to_from = _torch_calc_g(cosang_to_from)
    assert G_from.shape == (n_from, n_from)
    assert G_to_from.shape == (n_to, n_from)

    if alpha is not None:
        G_from.flatten()[::len(G_from) + 1] += alpha

    device = G_from.device
    C = torch.vstack([
            torch.hstack([G_from, torch.ones((n_from, 1), device=device)]),
            torch.hstack([
                torch.ones((1, n_from), device=device),
                torch.as_tensor([[0]], device=device)])
        ])
    C_inv = torch.linalg.pinv(C)

    interpolation = torch.hstack([
        G_to_from,
        torch.ones((n_to, 1), device=device)
    ]).matmul(C_inv[:, :-1])
    assert interpolation.shape == (n_to, n_from)
    return interpolation


def _rotate_signals(X, rotations, sensors_positions_matrix, spherical=True):
    sensors_positions_matrix = sensors_positions_matrix.to(X.device)
    rot_sensors_matrices = [
        rotation.matmul(sensors_positions_matrix) for rotation in rotations
    ]
    if spherical:
        interpolation_matrix = torch.stack(
            [torch.as_tensor(
                _torch_make_interpolation_matrix(
                    sensors_positions_matrix.T, rot_sensors_matrix.T
                ), device=X.device
            ).float() for rot_sensors_matrix in rot_sensors_matrices]
        )
        return torch.matmul(interpolation_matrix, X)
    else:
        transformed_X = X.clone()
        sensors_positions = list(sensors_positions_matrix)
        for s, rot_sensors_matrix in enumerate(rot_sensors_matrices):
            rot_sensors_positions = list(rot_sensors_matrix.T)
            for time in range(X.shape[-1]):
                interpolator_t = Rbf(*sensors_positions, X[s, :, time])
                transformed_X[s, :, time] = torch.from_numpy(
                    interpolator_t(*rot_sensors_positions)
                )
        return transformed_X


def _make_rotation_matrix(axis, angle, degrees=True):
    assert axis in ['x', 'y', 'z'], "axis should be either x, y or z."

    if isinstance(angle, (float, int, np.ndarray, list)):
        angle = torch.as_tensor(angle)

    if degrees:
        angle = angle * np.pi / 180

    device = angle.device
    zero = torch.zeros(1, device=device)
    rot = torch.stack([
        torch.as_tensor([1, 0, 0], device=device),
        torch.hstack([zero, torch.cos(angle), -torch.sin(angle)]),
        torch.hstack([zero, torch.sin(angle), torch.cos(angle)]),
    ])
    if axis == "x":
        return rot
    elif axis == "y":
        rot = rot[[2, 0, 1], :]
        return rot[:, [2, 0, 1]]
    else:
        rot = rot[[1, 2, 0], :]
        return rot[:, [1, 2, 0]]


def sensors_rotation(X, y, sensors_positions_matrix, axis, angles,
                     spherical_splines):
    """Interpolates EEG signals over sensors rotated around the desired axis
    with the desired angle.

    Suggested in [1]_

    Parameters
    ----------
    X : torch.Tensor
        EEG input example or batch.
    y : torch.Tensor
        EEG labels for the example or batch.
    sensors_positions_matrix : numpy.ndarray
        Matrix giving the positions of each sensor in a 3D cartesian coordinate
        system. Should have shape (3, n_channels), where n_channels is the
        number of channels. Standard 10-20 positions can be obtained from
        ``mne`` through::

         >>> ten_twenty_montage = mne.channels.make_standard_montage(
         ...    'standard_1020'
         ... ).get_positions()['ch_pos']
    axis : 'x' | 'y' | 'z'
        Axis around which to rotate.
    angles : array-like
        Array of float of shape ``(batch_size,)`` containing the rotation
        angles (in degrees) for each element of the input batch.
    spherical_splines : bool
        Whether to use spherical splines for the interpolation or not. When
        `False`, standard scipy.interpolate.Rbf (with quadratic kernel) will be
        used (as in the original paper).

    References
    ----------
    .. [1] Krell, M. M., & Kim, S. K. (2017). Rotational data augmentation for
       electroencephalographic data. In 2017 39th Annual International
       Conference of the IEEE Engineering in Medicine and Biology Society
       (EMBC) (pp. 471-474).
    """
    rots = [
        _make_rotation_matrix(axis, angle, degrees=True)
        for angle in angles
    ]
    rotated_X = _rotate_signals(
        X, rots, sensors_positions_matrix, spherical_splines
    )
    return rotated_X, y


<<<<<<< HEAD
def mixup(X, y, lam, random_state=None):
    """Mixes two channels of EEG data.

    See [1]_ for details.
=======
def get_standard_10_20_positions(raw_or_epoch=None, ordered_ch_names=None):
    """Returns standard 10-20 sensors position matrix (for instantiating
    RandomSensorsRotation for example).

    Parameters
    ----------
    raw_or_epoch : mne.io.Raw | mne.Epoch, optional
        Example of raw or epoch to retrive ordered channels list from. Need to
        be named as in 10-20. By default None.
    ordered_ch_names : list, optional
        List of strings representing the channels of the montage considered.
        The order has to be consistent with the order of channels in the input
        matrices that will be fed to `RandomSensorsRotation` transform. By
        default None.
    """
    assert raw_or_epoch is not None or ordered_ch_names is not None,\
        "At least one of raw_or_epoch and ordered_ch_names is needed."
    if ordered_ch_names is None:
        ordered_ch_names = raw_or_epoch.info['ch_names']
    ten_twenty_montage = make_standard_montage('standard_1020')
    positions_dict = ten_twenty_montage.get_positions()['ch_pos']
    positions_subdict = {
        k: positions_dict[k] for k in ordered_ch_names if k in positions_dict
    }
    return np.stack(list(positions_subdict.values())).T


def mixup(X, y, lam, idx_perm):
    """Mixes two channels of EEG data. See [1]_.
>>>>>>> 9540c30c
    Implementation based on [2]_.

    Parameters
    ----------
    X : torch.tensor
        EEG data in form ``batch_size, n_channels, n_times``
    y : torch.tensor
        Target of length ``batch_size``
    lam : torch.tensor
        Values between 0 and 1 setting the linear interpolation between
        examples.
    idx_perm: torch.tensor
        Permuted indices of example that are mixed into original examples.

    Returns
    -------
    tuple
        ``X``, ``y``. Where ``X`` is augmented and ``y`` is a tuple  of length
        3 containing the labels of the two mixed channels and the mixing
        coefficient.

    References
    ----------
    .. [1] Hongyi Zhang, Moustapha Cisse, Yann N. Dauphin, David Lopez-Paz
        (2018). mixup: Beyond Empirical Risk Minimization. In 2018
        International Conference on Learning Representations (ICLR)
        Online: https://arxiv.org/abs/1710.09412
    .. [2] https://github.com/facebookresearch/mixup-cifar10/blob/master/train.py
    """
    device = X.device
    batch_size, n_channels, n_times = X.shape

    X_mix = torch.zeros((batch_size, n_channels, n_times)).to(device)
    y_a = torch.arange(batch_size).to(device)
    y_b = torch.arange(batch_size).to(device)

    for idx in range(batch_size):
        X_mix[idx] = lam[idx] * X[idx] \
            + (1 - lam[idx]) * X[idx_perm[idx]]
        y_a[idx] = y[idx]
        y_b[idx] = y[idx_perm[idx]]

    return X_mix, (y_a, y_b, lam)<|MERGE_RESOLUTION|>--- conflicted
+++ resolved
@@ -949,54 +949,22 @@
     return rotated_X, y
 
 
-<<<<<<< HEAD
-def mixup(X, y, lam, random_state=None):
+def mixup(X, y, lam, idx_perm):
     """Mixes two channels of EEG data.
 
     See [1]_ for details.
-=======
-def get_standard_10_20_positions(raw_or_epoch=None, ordered_ch_names=None):
-    """Returns standard 10-20 sensors position matrix (for instantiating
-    RandomSensorsRotation for example).
-
-    Parameters
-    ----------
-    raw_or_epoch : mne.io.Raw | mne.Epoch, optional
-        Example of raw or epoch to retrive ordered channels list from. Need to
-        be named as in 10-20. By default None.
-    ordered_ch_names : list, optional
-        List of strings representing the channels of the montage considered.
-        The order has to be consistent with the order of channels in the input
-        matrices that will be fed to `RandomSensorsRotation` transform. By
-        default None.
-    """
-    assert raw_or_epoch is not None or ordered_ch_names is not None,\
-        "At least one of raw_or_epoch and ordered_ch_names is needed."
-    if ordered_ch_names is None:
-        ordered_ch_names = raw_or_epoch.info['ch_names']
-    ten_twenty_montage = make_standard_montage('standard_1020')
-    positions_dict = ten_twenty_montage.get_positions()['ch_pos']
-    positions_subdict = {
-        k: positions_dict[k] for k in ordered_ch_names if k in positions_dict
-    }
-    return np.stack(list(positions_subdict.values())).T
-
-
-def mixup(X, y, lam, idx_perm):
-    """Mixes two channels of EEG data. See [1]_.
->>>>>>> 9540c30c
     Implementation based on [2]_.
 
     Parameters
     ----------
-    X : torch.tensor
+    X : torch.Tensor
         EEG data in form ``batch_size, n_channels, n_times``
-    y : torch.tensor
+    y : torch.Tensor
         Target of length ``batch_size``
-    lam : torch.tensor
+    lam : torch.Tensor
         Values between 0 and 1 setting the linear interpolation between
         examples.
-    idx_perm: torch.tensor
+    idx_perm: torch.Tensor
         Permuted indices of example that are mixed into original examples.
 
     Returns
@@ -1013,7 +981,7 @@
         International Conference on Learning Representations (ICLR)
         Online: https://arxiv.org/abs/1710.09412
     .. [2] https://github.com/facebookresearch/mixup-cifar10/blob/master/train.py
-    """
+     """
     device = X.device
     batch_size, n_channels, n_times = X.shape
 
