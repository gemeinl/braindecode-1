# Authors: Robin Schirrmeister <robintibor@gmail.com>
#
# License: BSD (3-clause)

import numpy as np
from torch import nn
from torch.nn import init
from torch.nn.functional import elu

from .modules import Expression, AvgPool2dWithConv, Ensure4d
from .functions import identity, transpose_time_to_spat, squeeze_final_output
from ..util import np_to_th


class Deep4Net(nn.Sequential):
<<<<<<< HEAD
    """
    Deep ConvNet model from [Schirrmeister2017]_.
=======
    """Deep ConvNet model from Schirrmeister et al 2017.
>>>>>>> 65b8de3e

    Model described in [2]_.

    Parameters
    ----------
<<<<<<< HEAD
    .. [Schirrmeister2017] Schirrmeister, R. T., Springenberg, J. T., Fiederer,
       L. D. J., Glasstetter, M., Eggensperger, K., Tangermann, M., Hutter, F.
       & Ball, T. (2017).
=======
    in_chans : int
        XXX

    References
    ----------
    .. [1] Schirrmeister, R. T., Springenberg, J. T., Fiederer, L. D. J.,
       Glasstetter, M., Eggensperger, K., Tangermann, M., Hutter, F. & Ball, T. (2017).
>>>>>>> 65b8de3e
       Deep learning with convolutional neural networks for EEG decoding and
       visualization.
       Human Brain Mapping , Aug. 2017.
       Online: http://dx.doi.org/10.1002/hbm.23730
    """

    def __init__(
        self,
        in_chans,
        n_classes,
        input_window_samples,
        final_conv_length,
        n_filters_time=25,
        n_filters_spat=25,
        filter_time_length=10,
        pool_time_length=3,
        pool_time_stride=3,
        n_filters_2=50,
        filter_length_2=10,
        n_filters_3=100,
        filter_length_3=10,
        n_filters_4=200,
        filter_length_4=10,
        first_nonlin=elu,
        first_pool_mode="max",
        first_pool_nonlin=identity,
        later_nonlin=elu,
        later_pool_mode="max",
        later_pool_nonlin=identity,
        drop_prob=0.5,
        double_time_convs=False,
        split_first_layer=True,
        batch_norm=True,
        batch_norm_alpha=0.1,
        stride_before_pool=False,
    ):
        super().__init__()
        if final_conv_length == "auto":
            assert input_window_samples is not None
        self.in_chans = in_chans
        self.n_classes = n_classes
        self.input_window_samples = input_window_samples
        self.final_conv_length = final_conv_length
        self.n_filters_time = n_filters_time
        self.n_filters_spat = n_filters_spat
        self.filter_time_length = filter_time_length
        self.pool_time_length = pool_time_length
        self.pool_time_stride = pool_time_stride
        self.n_filters_2 = n_filters_2
        self.filter_length_2 = filter_length_2
        self.n_filters_3 = n_filters_3
        self.filter_length_3 = filter_length_3
        self.n_filters_4 = n_filters_4
        self.filter_length_4 = filter_length_4
        self.first_nonlin = first_nonlin
        self.first_pool_mode = first_pool_mode
        self.first_pool_nonlin = first_pool_nonlin
        self.later_nonlin = later_nonlin
        self.later_pool_mode = later_pool_mode
        self.later_pool_nonlin = later_pool_nonlin
        self.drop_prob = drop_prob
        self.double_time_convs = double_time_convs
        self.split_first_layer = split_first_layer
        self.batch_norm = batch_norm
        self.batch_norm_alpha = batch_norm_alpha
        self.stride_before_pool = stride_before_pool

        if self.stride_before_pool:
            conv_stride = self.pool_time_stride
            pool_stride = 1
        else:
            conv_stride = 1
            pool_stride = self.pool_time_stride
        self.add_module("ensuredims", Ensure4d())
        pool_class_dict = dict(max=nn.MaxPool2d, mean=AvgPool2dWithConv)
        first_pool_class = pool_class_dict[self.first_pool_mode]
        later_pool_class = pool_class_dict[self.later_pool_mode]
        if self.split_first_layer:
            self.add_module("dimshuffle", Expression(transpose_time_to_spat))
            self.add_module(
                "conv_time",
                nn.Conv2d(
                    1,
                    self.n_filters_time,
                    (self.filter_time_length, 1),
                    stride=1,
                ),
            )
            self.add_module(
                "conv_spat",
                nn.Conv2d(
                    self.n_filters_time,
                    self.n_filters_spat,
                    (1, self.in_chans),
                    stride=(conv_stride, 1),
                    bias=not self.batch_norm,
                ),
            )
            n_filters_conv = self.n_filters_spat
        else:
            self.add_module(
                "conv_time",
                nn.Conv2d(
                    self.in_chans,
                    self.n_filters_time,
                    (self.filter_time_length, 1),
                    stride=(conv_stride, 1),
                    bias=not self.batch_norm,
                ),
            )
            n_filters_conv = self.n_filters_time
        if self.batch_norm:
            self.add_module(
                "bnorm",
                nn.BatchNorm2d(
                    n_filters_conv,
                    momentum=self.batch_norm_alpha,
                    affine=True,
                    eps=1e-5,
                ),
            )
        self.add_module("conv_nonlin", Expression(self.first_nonlin))
        self.add_module(
            "pool",
            first_pool_class(
                kernel_size=(self.pool_time_length, 1), stride=(pool_stride, 1)
            ),
        )
        self.add_module("pool_nonlin", Expression(self.first_pool_nonlin))

        def add_conv_pool_block(
            model, n_filters_before, n_filters, filter_length, block_nr
        ):
            suffix = "_{:d}".format(block_nr)
            self.add_module("drop" + suffix, nn.Dropout(p=self.drop_prob))
            self.add_module(
                "conv" + suffix,
                nn.Conv2d(
                    n_filters_before,
                    n_filters,
                    (filter_length, 1),
                    stride=(conv_stride, 1),
                    bias=not self.batch_norm,
                ),
            )
            if self.batch_norm:
                self.add_module(
                    "bnorm" + suffix,
                    nn.BatchNorm2d(
                        n_filters,
                        momentum=self.batch_norm_alpha,
                        affine=True,
                        eps=1e-5,
                    ),
                )
            self.add_module("nonlin" + suffix, Expression(self.later_nonlin))

            self.add_module(
                "pool" + suffix,
                later_pool_class(
                    kernel_size=(self.pool_time_length, 1),
                    stride=(pool_stride, 1),
                ),
            )
            self.add_module(
                "pool_nonlin" + suffix, Expression(self.later_pool_nonlin)
            )

        add_conv_pool_block(
            self, n_filters_conv, self.n_filters_2, self.filter_length_2, 2
        )
        add_conv_pool_block(
            self, self.n_filters_2, self.n_filters_3, self.filter_length_3, 3
        )
        add_conv_pool_block(
            self, self.n_filters_3, self.n_filters_4, self.filter_length_4, 4
        )

        # self.add_module('drop_classifier', nn.Dropout(p=self.drop_prob))
        self.eval()
        if self.final_conv_length == "auto":
            out = self(
                np_to_th(
                    np.ones(
                        (1, self.in_chans, self.input_window_samples, 1),
                        dtype=np.float32,
                    )
                )
            )
            n_out_time = out.cpu().data.numpy().shape[2]
            self.final_conv_length = n_out_time
        self.add_module(
            "conv_classifier",
            nn.Conv2d(
                self.n_filters_4,
                self.n_classes,
                (self.final_conv_length, 1),
                bias=True,
            ),
        )
        self.add_module("softmax", nn.LogSoftmax(dim=1))
        self.add_module("squeeze", Expression(squeeze_final_output))

        # Initialization, xavier is same as in our paper...
        # was default from lasagne
        init.xavier_uniform_(self.conv_time.weight, gain=1)
        # maybe no bias in case of no split layer and batch norm
        if self.split_first_layer or (not self.batch_norm):
            init.constant_(self.conv_time.bias, 0)
        if self.split_first_layer:
            init.xavier_uniform_(self.conv_spat.weight, gain=1)
            if not self.batch_norm:
                init.constant_(self.conv_spat.bias, 0)
        if self.batch_norm:
            init.constant_(self.bnorm.weight, 1)
            init.constant_(self.bnorm.bias, 0)
        param_dict = dict(list(self.named_parameters()))
        for block_nr in range(2, 5):
            conv_weight = param_dict["conv_{:d}.weight".format(block_nr)]
            init.xavier_uniform_(conv_weight, gain=1)
            if not self.batch_norm:
                conv_bias = param_dict["conv_{:d}.bias".format(block_nr)]
                init.constant_(conv_bias, 0)
            else:
                bnorm_weight = param_dict["bnorm_{:d}.weight".format(block_nr)]
                bnorm_bias = param_dict["bnorm_{:d}.bias".format(block_nr)]
                init.constant_(bnorm_weight, 1)
                init.constant_(bnorm_bias, 0)

        init.xavier_uniform_(self.conv_classifier.weight, gain=1)
        init.constant_(self.conv_classifier.bias, 0)

        # Start in eval mode
        self.eval()<|MERGE_RESOLUTION|>--- conflicted
+++ resolved
@@ -13,30 +13,20 @@
 
 
 class Deep4Net(nn.Sequential):
-<<<<<<< HEAD
-    """
-    Deep ConvNet model from [Schirrmeister2017]_.
-=======
     """Deep ConvNet model from Schirrmeister et al 2017.
->>>>>>> 65b8de3e
-
-    Model described in [2]_.
+
+    Model described in [Schirrmeister2017]_.
 
     Parameters
     ----------
-<<<<<<< HEAD
+    in_chans : int
+        XXX
+
+    References
+    ----------
     .. [Schirrmeister2017] Schirrmeister, R. T., Springenberg, J. T., Fiederer,
        L. D. J., Glasstetter, M., Eggensperger, K., Tangermann, M., Hutter, F.
        & Ball, T. (2017).
-=======
-    in_chans : int
-        XXX
-
-    References
-    ----------
-    .. [1] Schirrmeister, R. T., Springenberg, J. T., Fiederer, L. D. J.,
-       Glasstetter, M., Eggensperger, K., Tangermann, M., Hutter, F. & Ball, T. (2017).
->>>>>>> 65b8de3e
        Deep learning with convolutional neural networks for EEG decoding and
        visualization.
        Human Brain Mapping , Aug. 2017.
