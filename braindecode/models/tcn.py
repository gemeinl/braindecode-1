--- conflicted
+++ resolved
@@ -12,14 +12,10 @@
 
 
 class TCN(nn.Module):
-<<<<<<< HEAD
-    """Temporal Convolutional Network (TCN) as described in [Bai2018]_.
-=======
     """Temporal Convolutional Network (TCN) from Bai et al 2018.
 
-    See [1]_ for details.
+    See [Bai2018]_ for details.
 
->>>>>>> 65b8de3e
     Code adapted from https://github.com/locuslab/TCN/blob/master/TCN/tcn.py
 
     Parameters
