--- conflicted
+++ resolved
@@ -8,177 +8,10 @@
 import numpy as np
 import pandas as pd
 import pytest
-<<<<<<< HEAD
 
-from braindecode.datasets.moabb_datasets import MOABBFetcher
-from braindecode.datautil import FixedLengthWindower
-from braindecode.datautil.windowers import Windower
-
-
-@pytest.fixture(scope="module")
-def mapping_ds_targets():
-    mapping = {"tongue": 0, "left_hand": 1, "right_hand": 2, "feet": 3}
-    ds = MOABBFetcher(dataset_name="BNCI2014001", subject=4)
-    targets = [mapping[m] for m in ds[0].annotations.description]
-    return mapping, ds, targets
-
-
-def test_one_supercrop_per_original_trial(mapping_ds_targets):
-    mapping, ds, targets = mapping_ds_targets
-    windower = Windower(trial_start_offset_samples=0,
-                        trial_stop_offset_samples=1000,
-                        supercrop_size_samples=1000,
-                        supercrop_stride_samples=1,
-                        mapping=mapping)
-    windows = windower(ds[0])
-    description = windows.events[:, -1]
-    assert len(description) == 48
-    np.testing.assert_array_equal(np.array(targets), description)
-
-
-def test_stride_has_no_effect(mapping_ds_targets):
-    mapping, ds, targets = mapping_ds_targets
-    windower = Windower(trial_start_offset_samples=0,
-                        trial_stop_offset_samples=1000,
-                        supercrop_size_samples=1000,
-                        supercrop_stride_samples=1000,
-                        mapping=mapping)
-    windows = windower(ds[0])
-    description = windows.events[:, -1]
-    assert len(description) == 48
-    np.testing.assert_array_equal(np.array(targets), description)
-
-
-def test_trial_start_offset(mapping_ds_targets):
-    mapping, ds, targets = mapping_ds_targets
-    windower = Windower(trial_start_offset_samples=-250,
-                        trial_stop_offset_samples=250,
-                        supercrop_size_samples=250,
-                        supercrop_stride_samples=250,
-                        mapping=mapping)
-    windows = windower(ds[0])
-    description = windows.events[:, -1]
-    assert len(description) == 96
-    np.testing.assert_array_equal(targets, description[0::2])
-    np.testing.assert_array_equal(targets, description[1::2])
-
-
-def test_shifting_last_supercrop_back_in(mapping_ds_targets):
-    mapping, ds, targets = mapping_ds_targets
-    windower = Windower(trial_start_offset_samples=-250,
-                        trial_stop_offset_samples=250,
-                        supercrop_size_samples=250,
-                        supercrop_stride_samples=300,
-                        mapping=mapping)
-    windows = windower(ds[0])
-    description = windows.events[:, -1]
-    assert len(description) == 96
-    np.testing.assert_array_equal(targets, description[0::2])
-    np.testing.assert_array_equal(targets, description[1::2])
-
-
-def test_dropping_last_incomplete_supercrop(mapping_ds_targets):
-    mapping, ds, targets = mapping_ds_targets
-    windower = Windower(trial_start_offset_samples=-250,
-                        trial_stop_offset_samples=250,
-                        supercrop_size_samples=250,
-                        supercrop_stride_samples=300,
-                        drop_samples=True, mapping=mapping)
-    windows = windower(ds[0])
-    description = windows.events[:, -1]
-    assert len(description) == 48
-    np.testing.assert_array_equal(targets, description)
-
-
-def test_maximally_overlapping_supercrops(mapping_ds_targets):
-    mapping, ds, targets = mapping_ds_targets
-    windower = Windower(trial_start_offset_samples=-2,
-                        trial_stop_offset_samples=1000,
-                        supercrop_size_samples=1000,
-                        supercrop_stride_samples=1,
-                        mapping=mapping)
-    windows = windower(ds[0])
-    description = windows.events[:, -1]
-    assert len(description) == 48 * 3
-    np.testing.assert_array_equal(targets, description[0::3])
-    np.testing.assert_array_equal(targets, description[1::3])
-    np.testing.assert_array_equal(targets, description[2::3])
-
-
-def test_single_sample_size_supercrops(mapping_ds_targets):
-    mapping, ds, targets = mapping_ds_targets
-    windower = Windower(trial_start_offset_samples=0,
-                        trial_stop_offset_samples=1000,
-                        supercrop_size_samples=1,
-                        supercrop_stride_samples=1,
-                        mapping=mapping)
-    windows = windower(ds[0])
-    description = windows.events[:, -1]
-    assert len(description) == 48000
-    np.testing.assert_array_equal(targets, description[::1000])
-    np.testing.assert_array_equal(targets, description[999::1000])
-
-
-def test_overlapping_trial_offsets(mapping_ds_targets):
-    mapping, ds, targets = mapping_ds_targets
-    windower = Windower(trial_start_offset_samples=-2000,
-                        trial_stop_offset_samples=1000,
-                        supercrop_size_samples=1000,
-                        supercrop_stride_samples=1000,
-                        mapping=mapping)
-    with pytest.raises(AssertionError, match='trials overlap not implemented'):
-        windower(ds[0])
-
-
-# TODO: add tests for case with drop_last_sample==False
-def test_fixed_length_windower():
-    rng = np.random.RandomState(42)
-    info = mne.create_info(ch_names=['0', '1'], sfreq=50, ch_types='eeg')
-    data = rng.randn(2, 1000)
-    raw = mne.io.RawArray(data=data, info=info)
-
-    # test case:
-    # (window_size_samples, overlap_size_samples, drop_last_samples,
-    # trial_start_offset_samples, n_windows)
-    test_cases = [
-        (100, 10, True, 0., 11),
-        # TODO: does using trial_start_offset_samples have sense?
-        # (100, 10, True, -0.5, 11),
-        (100, 50, True, 0., 19),
-        (None, 50, True, 0., 1)
-    ]
-
-    for i, test_case in enumerate(test_cases):
-        (window_size, overlap_size, drop_last_samples,
-         trial_start_offset_samples, n_windows) = test_case
-        windower = FixedLengthWindower(
-            window_size_samples=window_size,
-            overlap_size_samples=overlap_size,
-            drop_last_samples=drop_last_samples,
-            trial_start_offset_samples=trial_start_offset_samples)
-
-        epochs = windower(raw)
-        epochs_data = epochs.get_data()
-        if window_size is None:
-            window_size = data.shape[1]
-        idxs = np.arange(
-            0, data.shape[1] - window_size + 1, window_size - overlap_size)
-
-        assert len(idxs) == epochs_data.shape[0], \
-            f"Number of epochs different than expected for test case {i}"
-        assert window_size == epochs_data.shape[2], \
-            f"Window size different than expected for test case {i}"
-        for j, idx in enumerate(idxs):
-            np.testing.assert_allclose(
-                data[:, idx: idx + window_size], epochs_data[j, :],
-                err_msg=f"Epochs different for test case {i} for epoch {j}"
-            )
-=======
-import mne
-
+from braindecode.datasets.base import BaseDataset
 from braindecode.datasets.datasets import fetch_data_with_moabb
 from braindecode.datautil import FixedLengthWindower, EventWindower
-from braindecode.datasets.base import BaseDataset
 
 
 @pytest.fixture(scope="module")
@@ -208,7 +41,7 @@
         trial_start_offset_samples=0, trial_stop_offset_samples=1000,
         supercrop_size_samples=1000, supercrop_stride_samples=1000)
     windows = windower(base_ds)
-    description = windows.events[:,-1]
+    description = windows.events[:, -1]
     assert len(description) == len(targets)
     np.testing.assert_array_equal(description, targets)
 
@@ -220,7 +53,7 @@
         trial_start_offset_samples=-250, trial_stop_offset_samples=250,
         supercrop_size_samples=250, supercrop_stride_samples=250)
     windows = windower(base_ds)
-    description = windows.events[:,-1]
+    description = windows.events[:, -1]
     assert len(description) == len(targets) * 2
     np.testing.assert_array_equal(description[0::2], targets)
     np.testing.assert_array_equal(description[1::2], targets)
@@ -233,7 +66,7 @@
         trial_start_offset_samples=-250, trial_stop_offset_samples=250,
         supercrop_size_samples=250, supercrop_stride_samples=300)
     windows = windower(base_ds)
-    description = windows.events[:,-1]
+    description = windows.events[:, -1]
     assert len(description) == len(targets) * 2
     np.testing.assert_array_equal(description[0::2], targets)
     np.testing.assert_array_equal(description[1::2], targets)
@@ -247,7 +80,7 @@
         supercrop_size_samples=250, supercrop_stride_samples=300,
         drop_samples=True)
     windows = windower(base_ds)
-    description = windows.events[:,-1]
+    description = windows.events[:, -1]
     assert len(description) == len(targets)
     np.testing.assert_array_equal(description, targets)
 
@@ -259,7 +92,7 @@
         trial_start_offset_samples=-2, trial_stop_offset_samples=1000,
         supercrop_size_samples=1000, supercrop_stride_samples=1)
     windows = windower(base_ds)
-    description = windows.events[:,-1]
+    description = windows.events[:, -1]
     assert len(description) == len(targets) * 3
     np.testing.assert_array_equal(description[0::3], targets)
     np.testing.assert_array_equal(description[1::3], targets)
@@ -273,7 +106,7 @@
         trial_start_offset_samples=0, trial_stop_offset_samples=1000,
         supercrop_size_samples=1, supercrop_stride_samples=1)
     windows = windower(base_ds)
-    description = windows.events[:,-1]
+    description = windows.events[:, -1]
     assert len(description) == len(targets) * 1000
     np.testing.assert_array_equal(description[::1000], targets)
     np.testing.assert_array_equal(description[999::1000], targets)
@@ -289,11 +122,10 @@
         windower(base_ds)
 
 
-@pytest.fixture(scope="module")
-def setUp():
+# TODO: add tests for case with drop_last_sample==False
+def test_fixed_length_windower():
     rng = np.random.RandomState(42)
-    sfreq = 50
-    info = mne.create_info(ch_names=['0', '1'], sfreq=sfreq, ch_types='eeg')
+    info = mne.create_info(ch_names=['0', '1'], sfreq=50, ch_types='eeg')
     data = rng.randn(2, 1000)
     raw = mne.io.RawArray(data=data, info=info)
     df = pd.DataFrame(zip([True], ["M"], [48]),
@@ -301,22 +133,15 @@
     base_ds = BaseDataset(raw, df, target="age")
 
     # test case:
-    # (window_size_samples, stride_size_samples, drop_last_samples,
+    # (window_size_samples, overlap_size_samples, drop_last_samples,
     # trial_start_offset_samples, n_windows)
     test_cases = [
-        (100, 100-10, True, 0., 11),
-        # TODO: does using trial_start_offset_samples have sense?
-        # no, not for FixedLengthWindower
-        # (100, 100-10, True, -0.5, 11),
-        (100, 100-50, True, 0., 19),
-        (None, 100-50, True, 0., 1)
+        (100, 90, True, 0., 11),
+        (100, 50, True, 0., 19),
+        (None, 50, True, 0., 1)
     ]
-    return base_ds, test_cases
 
-
-def test_windower_results(setUp):
-    base_ds, test_cases = setUp
-    for test_case in test_cases:
+    for i, test_case in enumerate(test_cases):
         (window_size, stride_size, drop_last_samples,
          trial_start_offset_samples, n_windows) = test_case
         if window_size is None:
@@ -336,10 +161,13 @@
                          base_ds.raw.get_data().shape[1] - window_size + 1,
                          stride_size)
 
-        assert len(idxs) == epochs_data.shape[0]
-        assert window_size == epochs_data.shape[2]
-        for i, idx in enumerate(idxs):
+        assert len(idxs) == epochs_data.shape[0], \
+            f"Number of epochs different than expected for test case {i}"
+        assert window_size == epochs_data.shape[2], \
+            f"Window size different than expected for test case {i}"
+        for j, idx in enumerate(idxs):
             np.testing.assert_allclose(
                 base_ds.raw.get_data()[:, idx: idx + window_size],
-                epochs_data[i, :])
->>>>>>> 06f13ec8
+                epochs_data[j, :],
+                err_msg=f"Epochs different for test case {i} for epoch {j}"
+            )